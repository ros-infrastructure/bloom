--- conflicted
+++ resolved
@@ -6,15 +6,6 @@
   - if [ $TRAVIS_PYTHON_VERSION == "3.4" ]; then pip install PyYAML==5.2; fi # Forcing PyYAML 5.2 while we retain Python 3.4 support PyYAML 5.3 and higher does not support python 3.4
   - pip install PyYAML argparse empy rosdep vcstools catkin-pkg python-dateutil setuptools
   - pip install nose coverage pep8
-<<<<<<< HEAD
-  - sudo `which rosdep` init
-  - rosdep update
-=======
-  - git clone https://github.com/dirk-thomas/empy.git /tmp/empy
-  - cd /tmp/empy
-  - python setup.py install
-  - cd -
->>>>>>> 4731783f
 # command to run tests
 script:
   - BLOOM_VERBOSE=1 python setup.py nosetests -s --tests test
