[DEFAULT]
<<<<<<< HEAD
Depends: python-yaml, python-empy, python-argparse, python-rosdep (>= 0.15.0), python-rosdistro (>= 0.7.5), python-vcstools (>= 0.1.22), python-setuptools, python-catkin-pkg (>= 0.4.3), python-requests (>= 2.2)
Depends3: python3-yaml, python3-empy, python3-rosdep (>= 0.15.0), python3-rosdistro (>= 0.7.5), python3-vcstools (>= 0.1.22), python3-setuptools, python3-catkin-pkg (>= 0.4.3), python3-requests (>= 2.2)
=======
; release with a high debinc to avoid conflict with upstream debian of the same release version
Debian-Version: 100
Depends: python-yaml, python-empy, python-argparse, python-rosdep (>= 0.15.0), python-rosdistro (>= 0.8.0), python-vcstools (>= 0.1.22), python-setuptools, python-catkin-pkg (>= 0.4.3)
Depends3: python3-yaml, python3-empy, python3-rosdep (>= 0.15.0), python3-rosdistro (>= 0.8.0), python3-vcstools (>= 0.1.22), python3-setuptools, python3-catkin-pkg (>= 0.4.3)
>>>>>>> 9e81373b
Conflicts: python3-bloom
Conflicts3: python-bloom
Copyright-File: LICENSE.txt
Suite: xenial yakkety zesty artful bionic cosmic disco eoan jessie stretch buster
Suite3: xenial yakkety zesty artful bionic cosmic disco eoan focal jessie stretch buster
X-Python3-Version: >= 3.4<|MERGE_RESOLUTION|>--- conflicted
+++ resolved
@@ -1,13 +1,8 @@
 [DEFAULT]
-<<<<<<< HEAD
+==== BASE ====
 Depends: python-yaml, python-empy, python-argparse, python-rosdep (>= 0.15.0), python-rosdistro (>= 0.7.5), python-vcstools (>= 0.1.22), python-setuptools, python-catkin-pkg (>= 0.4.3), python-requests (>= 2.2)
 Depends3: python3-yaml, python3-empy, python3-rosdep (>= 0.15.0), python3-rosdistro (>= 0.7.5), python3-vcstools (>= 0.1.22), python3-setuptools, python3-catkin-pkg (>= 0.4.3), python3-requests (>= 2.2)
-=======
-; release with a high debinc to avoid conflict with upstream debian of the same release version
-Debian-Version: 100
-Depends: python-yaml, python-empy, python-argparse, python-rosdep (>= 0.15.0), python-rosdistro (>= 0.8.0), python-vcstools (>= 0.1.22), python-setuptools, python-catkin-pkg (>= 0.4.3)
-Depends3: python3-yaml, python3-empy, python3-rosdep (>= 0.15.0), python3-rosdistro (>= 0.8.0), python3-vcstools (>= 0.1.22), python3-setuptools, python3-catkin-pkg (>= 0.4.3)
->>>>>>> 9e81373b
+==== BASE ====
 Conflicts: python3-bloom
 Conflicts3: python-bloom
 Copyright-File: LICENSE.txt
